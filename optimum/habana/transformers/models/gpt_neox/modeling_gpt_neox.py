from typing import Optional, Tuple, Union

import torch
from torch.nn import CrossEntropyLoss
from transformers.cache_utils import Cache
from transformers.modeling_outputs import BaseModelOutputWithPast, CausalLMOutputWithPast
from transformers.models.gpt_neox.configuration_gpt_neox import GPTNeoXConfig
from transformers.models.gpt_neox.modeling_gpt_neox import (
    GPTNeoXAttention,
    GPTNeoXForCausalLM,
    GPTNeoXLayer,
    GPTNeoXMLP,
    GPTNeoXModel,
    apply_rotary_pos_emb,
    logger,
)

from ...modeling_attn_mask_utils import _gaudi_prepare_4d_causal_attention_mask
from ...modeling_rope_utils import GaudiRotaryEmbedding


try:
    from habana_frameworks.torch.hpex.kernels import RotaryPosEmbeddingHelperV2 as FusedRoPE
except ImportError:
    print("Not using HPU fused kernel for apply_rotary_pos_emb")
    FusedRoPE = None

from ..modeling_all_models import apply_customized_rope_module

<<<<<<< HEAD
def gaudi_gpt_neox_attention_forward(
    self,
    hidden_states: torch.FloatTensor,
    attention_mask: torch.FloatTensor,
    position_ids: torch.LongTensor,
    head_mask: Optional[torch.FloatTensor] = None,
    layer_past: Optional[Cache] = None,
    use_cache: Optional[bool] = False,
    output_attentions: Optional[bool] = False,
    padding_mask: Optional[torch.Tensor] = None,
    cache_position: Optional[torch.LongTensor] = None,
    token_idx: Optional[torch.Tensor] = None,
):
    """
    Copied from GPTNeoXAttention.forward: https://github.com/huggingface/transformers/blob/main/src/transformers/models/gpt_neox/modeling_gpt_neox.py
    The only differences are:
    - add new args token_idx
    - optimize KV cache
    """
    has_layer_past = layer_past is not None

    # Compute QKV
    # Attention heads [batch, seq_len, hidden_size]
    #   --> [batch, seq_len, (np * 3 * head_size)]
    qkv = self.query_key_value(hidden_states)

    # [batch, seq_len, (num_heads * 3 * head_size)]
    #   --> [batch, seq_len, num_heads, 3 * head_size]
    new_qkv_shape = qkv.size()[:-1] + (self.num_attention_heads, 3 * self.head_size)
    qkv = qkv.view(*new_qkv_shape)

    # [batch, seq_len, num_attention_heads, 3 * head_size] --> 3 [batch, num_attention_heads, seq_len, head_size]
    query = qkv[..., : self.head_size].permute(0, 2, 1, 3)
    key = qkv[..., self.head_size : 2 * self.head_size].permute(0, 2, 1, 3)
    value = qkv[..., 2 * self.head_size :].permute(0, 2, 1, 3)

    # Compute rotary embeddings on rotary_ndims
    query_rot = query[..., : self.rotary_ndims]
    query_pass = query[..., self.rotary_ndims :]
    key_rot = key[..., : self.rotary_ndims]
    key_pass = key[..., self.rotary_ndims :]

    # Compute token offset for rotary embeddings (when decoding)
    seq_len = key.shape[-2]
    if has_layer_past:
        seq_len += layer_past[0].shape[-2]
    cos, sin = self.rotary_emb(value, seq_len=seq_len)
    query, key = apply_customized_rope(query_rot, key_rot, cos, sin, position_ids, training=self.training)
    query = torch.cat((query, query_pass), dim=-1).contiguous()
    key = torch.cat((key, key_pass), dim=-1).contiguous()
    value = value.contiguous()

    # Cache QKV values
    if has_layer_past:
        past_key = layer_past[0]
        past_value = layer_past[1]
        if token_idx is not None:
            past_key.index_copy_(2, token_idx - 1, key)
            past_value.index_copy_(2, token_idx - 1, value)
            key = past_key
            value = past_value
        else:
            key = torch.cat((past_key, key), dim=-2)
            value = torch.cat((past_value, value), dim=-2)
=======
>>>>>>> f48dda82

class GaudiGPTNeoXAttention(GPTNeoXAttention):
    def __init__(self, config: GPTNeoXConfig, layer_idx=None):
        super().__init__(config, layer_idx)
        self.rotary_emb = GaudiRotaryEmbedding(config=self.config)

    def forward(
        self,
        hidden_states: torch.FloatTensor,
        attention_mask: torch.FloatTensor,
        position_ids: torch.LongTensor,
        head_mask: Optional[torch.FloatTensor] = None,
        layer_past: Optional[Cache] = None,
        use_cache: Optional[bool] = False,
        output_attentions: Optional[bool] = False,
        padding_mask: Optional[torch.Tensor] = None,
        cache_position: Optional[torch.LongTensor] = None,
        token_idx: Optional[torch.Tensor] = None,
    ):
        """
        Copied from GPTNeoXAttention.forward: https://github.com/huggingface/transformers/blob/main/src/transformers/models/gpt_neox/modeling_gpt_neox.py
        The only differences are:
        - add new args token_idx
        - optimize KV cache
        """
        has_layer_past = layer_past is not None

        # Compute QKV
        # Attention heads [batch, seq_len, hidden_size]
        #   --> [batch, seq_len, (np * 3 * head_size)]
        qkv = self.query_key_value(hidden_states)

        # [batch, seq_len, (num_heads * 3 * head_size)]
        #   --> [batch, seq_len, num_heads, 3 * head_size]
        new_qkv_shape = qkv.size()[:-1] + (self.num_attention_heads, 3 * self.head_size)
        qkv = qkv.view(*new_qkv_shape)

        # [batch, seq_len, num_attention_heads, 3 * head_size] --> 3 [batch, num_attention_heads, seq_len, head_size]
        query = qkv[..., : self.head_size].permute(0, 2, 1, 3)
        key = qkv[..., self.head_size : 2 * self.head_size].permute(0, 2, 1, 3)
        value = qkv[..., 2 * self.head_size :].permute(0, 2, 1, 3)

        # Compute rotary embeddings on rotary_ndims
        query_rot = query[..., : self.rotary_ndims]
        query_pass = query[..., self.rotary_ndims :]
        key_rot = key[..., : self.rotary_ndims]
        key_pass = key[..., self.rotary_ndims :]

        # Compute token offset for rotary embeddings (when decoding)
        seq_len = key.shape[-2]
        if has_layer_past:
            seq_len += layer_past[0].shape[-2]
        cos, sin = self.rotary_emb(value, seq_len=seq_len)
        query, key = apply_customized_rope(query_rot, key_rot, cos, sin, position_ids, training=self.training)
        query = torch.cat((query, query_pass), dim=-1).contiguous()
        key = torch.cat((key, key_pass), dim=-1).contiguous()
        value = value.contiguous()

        # Cache QKV values
        if has_layer_past:
            past_key = layer_past[0]
            past_value = layer_past[1]
            if token_idx is not None:
                past_key.index_copy_(2, token_idx - 1, key)
                past_value.index_copy_(2, token_idx - 1, value)
                key = past_key
                value = past_value
            else:
                key = torch.cat((past_key, key), dim=-2)
                value = torch.cat((past_value, value), dim=-2)

        present = (key, value) if use_cache else None

        # Compute attention
        attn_output, attn_weights = self._attn(query, key, value, attention_mask, head_mask)

        # Reshape outputs
        attn_output = self._merge_heads(attn_output, self.num_attention_heads, self.head_size)
        attn_output = self.dense(attn_output)

        outputs = (attn_output, present)
        if output_attentions:
            outputs += (attn_weights,)

        return outputs


class GaudiGPTNeoXLayer(GPTNeoXLayer):
    def __init__(self, config, layer_idx):
        super(GPTNeoXLayer, self).__init__()
        self.use_parallel_residual = config.use_parallel_residual
        self.input_layernorm = torch.nn.LayerNorm(config.hidden_size, eps=config.layer_norm_eps)
        self.post_attention_layernorm = torch.nn.LayerNorm(config.hidden_size, eps=config.layer_norm_eps)
        self.post_attention_dropout = torch.nn.Dropout(config.hidden_dropout)
        self.post_mlp_dropout = torch.nn.Dropout(config.hidden_dropout)
<<<<<<< HEAD
        self.attention = GPTNeoXAttention(config, layer_idx)
=======
        self.attention = GaudiGPTNeoXAttention(config, layer_idx)
>>>>>>> f48dda82
        self.mlp = GPTNeoXMLP(config)

    def forward(
        self,
        hidden_states: Optional[torch.FloatTensor],
        attention_mask: Optional[torch.FloatTensor] = None,
        position_ids: Optional[torch.LongTensor] = None,
        head_mask: Optional[torch.FloatTensor] = None,
        use_cache: Optional[bool] = False,
        layer_past: Optional[Cache] = None,
        output_attentions: Optional[bool] = False,
        cache_position: Optional[torch.LongTensor] = None,
        token_idx: Optional[torch.Tensor] = None,
    ):
        """
        Copied from GPTNeoxLayer.forward: https://github.com/huggingface/transformers/blob/main/src/transformers/models/gpt_neox/modeling_gpt_neox.py
        The only differences are:
        - add new args token_idx
        """
        attention_layer_outputs = self.attention(
            self.input_layernorm(hidden_states),
            attention_mask=attention_mask,
            position_ids=position_ids,
            layer_past=layer_past,
            head_mask=head_mask,
            use_cache=use_cache,
            output_attentions=output_attentions,
            cache_position=cache_position,
            token_idx=token_idx,
        )
        attn_output = attention_layer_outputs[0]  # output_attn: attn_output, present, (attn_weights)
        attn_output = self.post_attention_dropout(attn_output)
        outputs = attention_layer_outputs[1:]

        if self.use_parallel_residual:
            # pseudocode:
            # x = x + attn(ln1(x)) + mlp(ln2(x))
            mlp_output = self.mlp(self.post_attention_layernorm(hidden_states))
            mlp_output = self.post_mlp_dropout(mlp_output)
            hidden_states = mlp_output + attn_output + hidden_states
        else:
            # pseudocode:
            # x = x + attn(ln1(x))
            # x = x + mlp(ln2(x))
            attn_output = attn_output + hidden_states
            mlp_output = self.mlp(self.post_attention_layernorm(attn_output))
            mlp_output = self.post_mlp_dropout(mlp_output)
            hidden_states = mlp_output + attn_output

        if use_cache:
            outputs = (hidden_states,) + outputs  # hidden_states, present, (attn_weights)
        else:
            outputs = (hidden_states,) + outputs[1:]  # hidden_states, (attn_weights)

        return outputs


def gaudi_gpt_neox_model_forward(
    self,
    input_ids: Optional[torch.LongTensor] = None,
    attention_mask: Optional[torch.FloatTensor] = None,
    position_ids: Optional[torch.LongTensor] = None,
    head_mask: Optional[torch.FloatTensor] = None,
    inputs_embeds: Optional[torch.FloatTensor] = None,
    past_key_values: Optional[Union[Cache, Tuple[Tuple[torch.FloatTensor]]]] = None,
    use_cache: Optional[bool] = None,
    output_attentions: Optional[bool] = None,
    output_hidden_states: Optional[bool] = None,
    return_dict: Optional[bool] = None,
    cache_position: Optional[torch.LongTensor] = None,
    token_idx: Optional[torch.Tensor] = None,
) -> Union[Tuple, BaseModelOutputWithPast]:
    """
    Copied from GPTNeoxModel.forward: https://github.com/huggingface/transformers/blob/main/src/transformers/models/gpt_neox/modeling_gpt_neox.py
    The only differences are:
    - add new args token_idx
    """
    output_attentions = output_attentions if output_attentions is not None else self.config.output_attentions
    output_hidden_states = (
        output_hidden_states if output_hidden_states is not None else self.config.output_hidden_states
    )
    return_dict = return_dict if return_dict is not None else self.config.use_return_dict
    use_cache = use_cache if use_cache is not None else self.config.use_cache

    if input_ids is not None and inputs_embeds is not None:
        raise ValueError("You cannot specify both input_ids and inputs_embeds at the same time")
    elif input_ids is not None:
        self.warn_if_padding_and_no_attention_mask(input_ids, attention_mask)
        input_shape = input_ids.size()
    elif inputs_embeds is not None:
        input_shape = inputs_embeds.size()[:-1]
    else:
        raise ValueError("You have to specify either input_ids or inputs_embeds")

    batch_size, seq_length = input_shape

    if past_key_values is None:
        past_length = 0
        past_key_values = tuple([None] * self.config.num_hidden_layers)
    else:
        past_length = past_key_values[0][0].size(-2)

    if position_ids is None:
        device = input_ids.device if input_ids is not None else inputs_embeds.device
        position_ids = torch.arange(past_length, seq_length + past_length, dtype=torch.long, device=device)
        position_ids = position_ids.unsqueeze(0)

    if inputs_embeds is None:
        inputs_embeds = self.embed_in(input_ids)

    # Attention mask.
    attention_mask = attention_mask.view(batch_size, -1) if attention_mask is not None else None
    attention_mask = _gaudi_prepare_4d_causal_attention_mask(
        attention_mask=attention_mask,
        input_shape=(batch_size, seq_length),
        inputs_embeds=inputs_embeds,
        past_key_values_length=past_length,
    )

    # Prepare head mask if needed
    # 1.0 in head_mask indicate we keep the head
    # attention_probs has shape bsz x n_heads x N x N
    # input head_mask has shape [num_heads] or [num_hidden_layers x num_heads]
    # and head_mask is converted to shape [num_hidden_layers x batch x num_heads x seq_length x seq_length]
    head_mask = self.get_head_mask(head_mask, self.config.num_hidden_layers)

    hidden_states = self.emb_dropout(inputs_embeds)

    if self.gradient_checkpointing and self.training:
        if use_cache:
            logger.warning(
                "`use_cache=True` is incompatible with gradient checkpointing. Setting `use_cache=False`..."
            )
            use_cache = False

    presents = () if use_cache else None
    all_attentions = () if output_attentions else None
    all_hidden_states = () if output_hidden_states else None
    for i, (layer, layer_past) in enumerate(zip(self.layers, past_key_values)):
        if output_hidden_states:
            all_hidden_states = all_hidden_states + (hidden_states,)

        if self.gradient_checkpointing and self.training:
            outputs = self._gradient_checkpointing_func(
                layer.__call__,
                hidden_states,
                attention_mask,
                position_ids,
                head_mask[i],
                use_cache,
                None,
                output_attentions,
                cache_position,
                None,
            )
        else:
            outputs = layer(
                hidden_states,
                attention_mask=attention_mask,
                position_ids=position_ids,
                head_mask=head_mask[i],
                layer_past=layer_past,
                use_cache=use_cache,
                output_attentions=output_attentions,
                cache_position=cache_position,
                token_idx=token_idx,
            )
        hidden_states = outputs[0]
        if use_cache is True:
            presents = presents + (outputs[1],)
        if output_attentions:
            all_attentions = all_attentions + (outputs[2 if use_cache else 1],)

    hidden_states = self.final_layer_norm(hidden_states)
    # Add last hidden state
    if output_hidden_states:
        all_hidden_states = all_hidden_states + (hidden_states,)

    if not return_dict:
        return tuple(v for v in [hidden_states, presents, all_hidden_states, all_attentions] if v is not None)

    return BaseModelOutputWithPast(
        last_hidden_state=hidden_states,
        past_key_values=presents,
        hidden_states=all_hidden_states,
        attentions=all_attentions,
    )


class GaudiGPTNeoXForCausalLM(GPTNeoXForCausalLM):
    """
    Inherits from GPTNeoXForCausalLM: https://github.com/huggingface/transformers/blob/main/src/transformers/models/opt_neox/modeling_gpt_neox.py
    The only differences are:
    - add new args token_idx
    - add token_idx into model_inputs
    - from step2 when enable KV cache, slice next_input_ids from input_ids base on the token_idx
    - from step2 when enable KV cache, slice next_position_ids from position_ids base on the token_idx
    """

    def __init__(self, config):
        super(GPTNeoXForCausalLM, self).__init__(config)

        config._attn_implementation = "eager"
        self.gpt_neox = GPTNeoXModel(config)
        self.embed_out = torch.nn.Linear(config.hidden_size, config.vocab_size, bias=False)

        # Initialize weights and apply final processing
        self.post_init()

    def forward(
        self,
        input_ids: Optional[torch.LongTensor] = None,
        attention_mask: Optional[torch.FloatTensor] = None,
        position_ids: Optional[torch.LongTensor] = None,
        inputs_embeds: Optional[torch.FloatTensor] = None,
        head_mask: Optional[torch.FloatTensor] = None,
        past_key_values: Optional[Union[Cache, Tuple[Tuple[torch.FloatTensor]]]] = None,
        labels: Optional[torch.LongTensor] = None,
        use_cache: Optional[bool] = None,
        output_attentions: Optional[bool] = None,
        output_hidden_states: Optional[bool] = None,
        return_dict: Optional[bool] = None,
        cache_position: Optional[torch.LongTensor] = None,
        token_idx: Optional[torch.Tensor] = None,
    ) -> Union[Tuple, CausalLMOutputWithPast]:
        return_dict = return_dict if return_dict is not None else self.config.use_return_dict

        outputs = self.gpt_neox(
            input_ids,
            attention_mask=attention_mask,
            position_ids=position_ids,
            head_mask=head_mask,
            inputs_embeds=inputs_embeds,
            past_key_values=past_key_values,
            use_cache=use_cache,
            output_attentions=output_attentions,
            output_hidden_states=output_hidden_states,
            return_dict=return_dict,
            cache_position=cache_position,
            token_idx=token_idx,
        )

        hidden_states = outputs[0]
        lm_logits = self.embed_out(hidden_states)

        lm_loss = None
        if labels is not None:
            # move labels to correct device to enable model parallelism
            labels = labels.to(lm_logits.device)
            # we are doing next-token prediction; shift prediction scores and input ids by one
            shift_logits = lm_logits[:, :-1, :].contiguous()
            labels = labels[:, 1:].contiguous()
            loss_fct = CrossEntropyLoss()
            lm_loss = loss_fct(shift_logits.view(-1, shift_logits.size(-1)), labels.view(-1))

        if not return_dict:
            output = (lm_logits,) + outputs[1:]
            return ((lm_loss,) + output) if lm_loss is not None else output

        return CausalLMOutputWithPast(
            loss=lm_loss,
            logits=lm_logits,
            past_key_values=outputs.past_key_values,
            hidden_states=outputs.hidden_states,
            attentions=outputs.attentions,
        )

    def prepare_inputs_for_generation(
        self,
        input_ids,
        past_key_values=None,
        attention_mask=None,
        inputs_embeds=None,
        cache_position=None,
        position_ids=None,
        use_cache=True,
        token_idx=None,
        **kwargs,
    ):
        input_shape = input_ids.shape

        # cut decoder_input_ids if past is used
        if past_key_values is not None:
            if token_idx is not None:
                idx = token_idx + kwargs.get("inputs_embeds_offset", 0) - 1
                input_ids = torch.index_select(input_ids, 1, idx)
            else:
                past_length = past_key_values[0][0].shape[2]

                # Some generation methods already pass only the last input ID
                if input_ids.shape[1] > past_length:
                    remove_prefix_length = past_length
                else:
                    # Default to old behavior: keep only final ID
                    remove_prefix_length = input_ids.shape[1] - 1

                input_ids = input_ids[:, remove_prefix_length:]

        if attention_mask is not None and position_ids is None:
            # create position_ids on the fly for batch generation
            position_ids = attention_mask.long().cumsum(-1) - 1
            position_ids.masked_fill_(attention_mask == 0, 1)
            if past_key_values:
                if token_idx is not None:
                    position_ids = torch.index_select(position_ids, 1, token_idx - 1)
                else:
                    position_ids = position_ids[:, -input_ids.shape[1] :]
                # This `clone` call is needed to avoid recapturing cuda graphs with `torch.compile`'s  `mode="reduce-overhead`, as otherwise the input `position_ids` would have various stride during the decoding. Here, simply using `.contiguous()` is not sufficient as in the batch size = 1 case, `position_ids` is already contiguous but with varying stride which retriggers a capture.
                position_ids = position_ids.clone(memory_format=torch.contiguous_format)

        # if model is used as a decoder in encoder-decoder model, the decoder attention mask is created on the fly
        if attention_mask is None:
            attention_mask = input_ids.new_ones(input_shape)

        # if `inputs_embeds` are passed, we only want to use them in the 1st generation step
        if inputs_embeds is not None and past_key_values is None:
            model_inputs = {"inputs_embeds": inputs_embeds}
        else:
            model_inputs = {"input_ids": input_ids.clone(memory_format=torch.contiguous_format)}

        model_inputs.update(
            {
                "position_ids": position_ids,
                "cache_position": cache_position,
                "past_key_values": past_key_values,
                "use_cache": use_cache,
                "attention_mask": attention_mask,
                "token_idx": token_idx,
            }
        )

        return model_inputs


def apply_customized_rope(q, k, cos, sin, position_ids, training=True):
    if q.device.type == "hpu" and FusedRoPE is not None:
        if training:
            return apply_customized_rope_module(q.to(torch.float), k.to(torch.float), cos, sin, position_ids, training)
        else:
            return apply_customized_rope_module(q, k, cos, sin, position_ids, training)
    else:
        return apply_rotary_pos_emb(q.to(torch.float), k.to(torch.float), cos[position_ids], sin[position_ids])<|MERGE_RESOLUTION|>--- conflicted
+++ resolved
@@ -27,73 +27,6 @@
 
 from ..modeling_all_models import apply_customized_rope_module
 
-<<<<<<< HEAD
-def gaudi_gpt_neox_attention_forward(
-    self,
-    hidden_states: torch.FloatTensor,
-    attention_mask: torch.FloatTensor,
-    position_ids: torch.LongTensor,
-    head_mask: Optional[torch.FloatTensor] = None,
-    layer_past: Optional[Cache] = None,
-    use_cache: Optional[bool] = False,
-    output_attentions: Optional[bool] = False,
-    padding_mask: Optional[torch.Tensor] = None,
-    cache_position: Optional[torch.LongTensor] = None,
-    token_idx: Optional[torch.Tensor] = None,
-):
-    """
-    Copied from GPTNeoXAttention.forward: https://github.com/huggingface/transformers/blob/main/src/transformers/models/gpt_neox/modeling_gpt_neox.py
-    The only differences are:
-    - add new args token_idx
-    - optimize KV cache
-    """
-    has_layer_past = layer_past is not None
-
-    # Compute QKV
-    # Attention heads [batch, seq_len, hidden_size]
-    #   --> [batch, seq_len, (np * 3 * head_size)]
-    qkv = self.query_key_value(hidden_states)
-
-    # [batch, seq_len, (num_heads * 3 * head_size)]
-    #   --> [batch, seq_len, num_heads, 3 * head_size]
-    new_qkv_shape = qkv.size()[:-1] + (self.num_attention_heads, 3 * self.head_size)
-    qkv = qkv.view(*new_qkv_shape)
-
-    # [batch, seq_len, num_attention_heads, 3 * head_size] --> 3 [batch, num_attention_heads, seq_len, head_size]
-    query = qkv[..., : self.head_size].permute(0, 2, 1, 3)
-    key = qkv[..., self.head_size : 2 * self.head_size].permute(0, 2, 1, 3)
-    value = qkv[..., 2 * self.head_size :].permute(0, 2, 1, 3)
-
-    # Compute rotary embeddings on rotary_ndims
-    query_rot = query[..., : self.rotary_ndims]
-    query_pass = query[..., self.rotary_ndims :]
-    key_rot = key[..., : self.rotary_ndims]
-    key_pass = key[..., self.rotary_ndims :]
-
-    # Compute token offset for rotary embeddings (when decoding)
-    seq_len = key.shape[-2]
-    if has_layer_past:
-        seq_len += layer_past[0].shape[-2]
-    cos, sin = self.rotary_emb(value, seq_len=seq_len)
-    query, key = apply_customized_rope(query_rot, key_rot, cos, sin, position_ids, training=self.training)
-    query = torch.cat((query, query_pass), dim=-1).contiguous()
-    key = torch.cat((key, key_pass), dim=-1).contiguous()
-    value = value.contiguous()
-
-    # Cache QKV values
-    if has_layer_past:
-        past_key = layer_past[0]
-        past_value = layer_past[1]
-        if token_idx is not None:
-            past_key.index_copy_(2, token_idx - 1, key)
-            past_value.index_copy_(2, token_idx - 1, value)
-            key = past_key
-            value = past_value
-        else:
-            key = torch.cat((past_key, key), dim=-2)
-            value = torch.cat((past_value, value), dim=-2)
-=======
->>>>>>> f48dda82
 
 class GaudiGPTNeoXAttention(GPTNeoXAttention):
     def __init__(self, config: GPTNeoXConfig, layer_idx=None):
@@ -189,11 +122,7 @@
         self.post_attention_layernorm = torch.nn.LayerNorm(config.hidden_size, eps=config.layer_norm_eps)
         self.post_attention_dropout = torch.nn.Dropout(config.hidden_dropout)
         self.post_mlp_dropout = torch.nn.Dropout(config.hidden_dropout)
-<<<<<<< HEAD
-        self.attention = GPTNeoXAttention(config, layer_idx)
-=======
         self.attention = GaudiGPTNeoXAttention(config, layer_idx)
->>>>>>> f48dda82
         self.mlp = GPTNeoXMLP(config)
 
     def forward(
