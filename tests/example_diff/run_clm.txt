3c3
< # Copyright 2020 The HuggingFace Inc. team. All rights reserved.
---
> # Copyright 2022 The HuggingFace Inc. team. All rights reserved.
17,19c17,18
< Fine-tuning the library models for causal language modeling (GPT, GPT-2, CTRL, ...) on a text file or a dataset.
<
< Here is the full list of checkpoints on the hub that can be fine-tuned by this script:
---
> Training the library models for causal language modeling (GPT, GPT-2, CTRL, ...) on a text file or a dataset.
> Here is the full list of checkpoints on the hub that can be trained by this script:
35,36d33
< from datasets import load_dataset
<
37a35
> from datasets import load_dataset
45,46d42
<     Trainer,
<     TrainingArguments,
48,49d43
<     is_torch_xla_available,
<     set_seed,
55a50,51
> from optimum.habana import GaudiConfig, GaudiTrainer, GaudiTrainingArguments
> from optimum.habana.utils import set_seed
57,58d52
< # Will error if the minimal version of Transformers is not installed. Remove at your own risks.
<<<<<<< HEAD
< check_min_version("4.45.0")
=======
< check_min_version("4.46.0.dev0")
>>>>>>> 19ad9e7d
60c54,60
< require_version("datasets>=2.14.0", "To fix: pip install -r examples/pytorch/language-modeling/requirements.txt")
---
> try:
>     from optimum.habana.utils import check_optimum_habana_min_version
> except ImportError:
>
>     def check_optimum_habana_min_version(*a, **b):
>         return ()
>
63a64,69
> # Will error if the minimal version of Transformers and Optimum Habana are not installed. Remove at your own risks.
> check_min_version("4.43.0")
> check_optimum_habana_min_version("1.14.0.dev0")
>
> require_version("datasets>=2.14.0", "To fix: pip install -r examples/pytorch/language-modeling/requirements.txt")
>
79c85,86
<                 "The model checkpoint for weights initialization. Don't set if you want to train a model from scratch."
---
>                 "The model checkpoint for weights initialization. Don't set it if you want to train a model from"
>                 " scratch."
142a150,158
>     use_cache: bool = field(
>         default=True,
>         metadata={
>             "help": (
>                 "Whether or not the model should return the last key/values attentions (not used by all models)."
>                 "Only relevant if `config.is_decoder=True`."
>             )
>         },
>     )
148c164
<                 "set True will benefit LLM loading time and RAM consumption."
---
>                 "Setting it to True will benefit LLM loading time and RAM consumption."
195c211,212
<     streaming: bool = field(default=False, metadata={"help": "Enable streaming mode"})
---
>
>     streaming: bool = field(default=False, metadata={"help": "Enable streaming mode."})
221a239,241
>     save_last_ckpt: bool = field(
>         default=True, metadata={"help": "Whether to save checkpoint at the end of the training."}
>     )
243c263
<     parser = HfArgumentParser((ModelArguments, DataTrainingArguments, TrainingArguments))
---
>     parser = HfArgumentParser((ModelArguments, DataTrainingArguments, GaudiTrainingArguments))
272a293,299
>     gaudi_config = GaudiConfig.from_pretrained(
>         training_args.gaudi_config_name,
>         cache_dir=model_args.cache_dir,
>         revision=model_args.model_revision,
>         token=model_args.token,
>     )
>
273a301
>     mixed_precision = training_args.bf16 or gaudi_config.use_torch_autocast
275,276c303,305
<         f"Process rank: {training_args.local_rank}, device: {training_args.device}, n_gpu: {training_args.n_gpu}, "
<         + f"distributed training: {training_args.parallel_mode.value == 'distributed'}, 16-bits training: {training_args.fp16}"
---
>         f"Process rank: {training_args.local_rank}, device: {training_args.device}, "
>         + f"distributed training: {training_args.parallel_mode.value == 'distributed'}, "
>         + f"mixed-precision training: {mixed_precision}"
390a420
>         "use_cache": False if training_args.gradient_checkpointing else model_args.use_cache,
486a517
>
550a582,585
>
>         def tensor_mapper(x):
>             return {i: torch.tensor(x[i], dtype=torch.int32) for i in x}
>
553a589,590
>         if training_args.resume_from_checkpoint is not None and training_args.resume_from_checkpoint != "":
>             train_dataset = train_dataset.map(tensor_mapper)
584c621
<     trainer = Trainer(
---
>     trainer = GaudiTrainer(
585a623
>         gaudi_config=gaudi_config,
592,595c630,631
<         compute_metrics=compute_metrics if training_args.do_eval and not is_torch_xla_available() else None,
<         preprocess_logits_for_metrics=preprocess_logits_for_metrics
<         if training_args.do_eval and not is_torch_xla_available()
<         else None,
---
>         compute_metrics=compute_metrics if training_args.do_eval else None,
>         preprocess_logits_for_metrics=preprocess_logits_for_metrics if training_args.do_eval else None,
606c642,643
<         trainer.save_model()  # Saves the tokenizer too for easy upload
---
>         if data_args.save_last_ckpt:
>             trainer.save_model()  # Saves the tokenizer too for easy upload
610,613c647,653
<         max_train_samples = (
<             data_args.max_train_samples if data_args.max_train_samples is not None else len(train_dataset)
<         )
<         metrics["train_samples"] = min(max_train_samples, len(train_dataset))
---
>         if data_args.streaming:
>             metrics["train_samples"] = training_args.max_steps * training_args.per_device_train_batch_size
>         else:
>             max_train_samples = (
>                 data_args.max_train_samples if data_args.max_train_samples is not None else len(train_dataset)
>             )
>             metrics["train_samples"] = min(max_train_samples, len(train_dataset))
622d661
<
625,626c664,669
<         max_eval_samples = data_args.max_eval_samples if data_args.max_eval_samples is not None else len(eval_dataset)
<         metrics["eval_samples"] = min(max_eval_samples, len(eval_dataset))
---
>         if not data_args.streaming:
>             max_eval_samples = (
>                 data_args.max_eval_samples if data_args.max_eval_samples is not None else len(eval_dataset)
>             )
>             metrics["eval_samples"] = min(max_eval_samples, len(eval_dataset))
>
649,653d691
<
<
< def _mp_fn(index):
<     # For xla_spawn (TPUs)
<     main()<|MERGE_RESOLUTION|>--- conflicted
+++ resolved
@@ -4,14 +4,14 @@
 > # Copyright 2022 The HuggingFace Inc. team. All rights reserved.
 17,19c17,18
 < Fine-tuning the library models for causal language modeling (GPT, GPT-2, CTRL, ...) on a text file or a dataset.
-<
+< 
 < Here is the full list of checkpoints on the hub that can be fine-tuned by this script:
 ---
 > Training the library models for causal language modeling (GPT, GPT-2, CTRL, ...) on a text file or a dataset.
 > Here is the full list of checkpoints on the hub that can be trained by this script:
 35,36d33
 < from datasets import load_dataset
-<
+< 
 37a35
 > from datasets import load_dataset
 45,46d42
@@ -25,28 +25,24 @@
 > from optimum.habana.utils import set_seed
 57,58d52
 < # Will error if the minimal version of Transformers is not installed. Remove at your own risks.
-<<<<<<< HEAD
-< check_min_version("4.45.0")
-=======
 < check_min_version("4.46.0.dev0")
->>>>>>> 19ad9e7d
 60c54,60
 < require_version("datasets>=2.14.0", "To fix: pip install -r examples/pytorch/language-modeling/requirements.txt")
 ---
 > try:
 >     from optimum.habana.utils import check_optimum_habana_min_version
 > except ImportError:
->
+> 
 >     def check_optimum_habana_min_version(*a, **b):
 >         return ()
->
+> 
 63a64,69
 > # Will error if the minimal version of Transformers and Optimum Habana are not installed. Remove at your own risks.
-> check_min_version("4.43.0")
+> check_min_version("4.45.0")
 > check_optimum_habana_min_version("1.14.0.dev0")
->
+> 
 > require_version("datasets>=2.14.0", "To fix: pip install -r examples/pytorch/language-modeling/requirements.txt")
->
+> 
 79c85,86
 <                 "The model checkpoint for weights initialization. Don't set if you want to train a model from scratch."
 ---
@@ -69,7 +65,7 @@
 195c211,212
 <     streaming: bool = field(default=False, metadata={"help": "Enable streaming mode"})
 ---
->
+> 
 >     streaming: bool = field(default=False, metadata={"help": "Enable streaming mode."})
 221a239,241
 >     save_last_ckpt: bool = field(
@@ -86,7 +82,7 @@
 >         revision=model_args.model_revision,
 >         token=model_args.token,
 >     )
->
+> 
 273a301
 >     mixed_precision = training_args.bf16 or gaudi_config.use_torch_autocast
 275,276c303,305
@@ -99,12 +95,12 @@
 390a420
 >         "use_cache": False if training_args.gradient_checkpointing else model_args.use_cache,
 486a517
->
+> 
 550a582,585
->
+> 
 >         def tensor_mapper(x):
 >             return {i: torch.tensor(x[i], dtype=torch.int32) for i in x}
->
+> 
 553a589,590
 >         if training_args.resume_from_checkpoint is not None and training_args.resume_from_checkpoint != "":
 >             train_dataset = train_dataset.map(tensor_mapper)
@@ -141,7 +137,7 @@
 >             )
 >             metrics["train_samples"] = min(max_train_samples, len(train_dataset))
 622d661
-<
+< 
 625,626c664,669
 <         max_eval_samples = data_args.max_eval_samples if data_args.max_eval_samples is not None else len(eval_dataset)
 <         metrics["eval_samples"] = min(max_eval_samples, len(eval_dataset))
@@ -151,10 +147,10 @@
 >                 data_args.max_eval_samples if data_args.max_eval_samples is not None else len(eval_dataset)
 >             )
 >             metrics["eval_samples"] = min(max_eval_samples, len(eval_dataset))
->
+> 
 649,653d691
-<
-<
+< 
+< 
 < def _mp_fn(index):
 <     # For xla_spawn (TPUs)
 <     main()