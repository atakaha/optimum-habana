31,32d30
< from datasets import DatasetDict, load_dataset
<
33a32
> from datasets import DatasetDict, load_dataset
41,43d39
<     Seq2SeqTrainer,
<     Seq2SeqTrainingArguments,
<     set_seed,
48a45,55
> from optimum.habana import GaudiConfig, GaudiSeq2SeqTrainer, GaudiSeq2SeqTrainingArguments
> from optimum.habana.utils import set_seed
>
>
> try:
>     from optimum.habana.utils import check_optimum_habana_min_version
> except ImportError:
>
>     def check_optimum_habana_min_version(*a, **b):
>         return ()
>
51c58,59
<<<<<<< HEAD
< check_min_version("4.45.0")
=======
< check_min_version("4.46.0.dev0")
>>>>>>> 19ad9e7d
---
> check_min_version("4.43.0")
> check_optimum_habana_min_version("1.14.0.dev0")
230a239,242
>     label_features_max_length: int = field(
>         default=None,
>         metadata={"help": "Max length for padding label features."},
>     )
248a261
>     label_features_max_length: int
262c275,279
<         labels_batch = self.processor.tokenizer.pad(label_features, return_tensors="pt")
---
>         kwargs = {}
>         if self.label_features_max_length is not None:
>             kwargs["padding"] = "max_length"
>             kwargs["max_length"] = self.label_features_max_length
>         labels_batch = self.processor.tokenizer.pad(label_features, return_tensors="pt", **kwargs)
282c299
<     parser = HfArgumentParser((ModelArguments, DataTrainingArguments, Seq2SeqTrainingArguments))
---
>     parser = HfArgumentParser((ModelArguments, DataTrainingArguments, GaudiSeq2SeqTrainingArguments))
309a327,332
>     gaudi_config = GaudiConfig.from_pretrained(
>         training_args.gaudi_config_name,
>         cache_dir=model_args.cache_dir,
>         token=model_args.token,
>     )
>
310a334
>     mixed_precision = training_args.bf16 or gaudi_config.use_torch_autocast
312,313c336,338
<         f"Process rank: {training_args.local_rank}, device: {training_args.device}, n_gpu: {training_args.n_gpu}, "
<         f"distributed training: {training_args.parallel_mode.value == 'distributed'}, 16-bits training: {training_args.fp16}"
---
>         f"Process rank: {training_args.local_rank}, device: {training_args.device}, "
>         + f"distributed training: {training_args.parallel_mode.value == 'distributed'}, "
>         + f"mixed-precision training: {mixed_precision}"
444d468
<         model.generation_config.forced_decoder_ids = model_args.forced_decoder_ids
458a483,486
>         logger.warning(
>             f"The dataset sampling rate ({dataset_sampling_rate}) is different from the feature extractor one"
>             f" ({feature_extractor.sampling_rate}).Data resampling should be done."
>         )
563a592
>         label_features_max_length=data_args.label_features_max_length,
567c596
<     trainer = Seq2SeqTrainer(
---
>     trainer = GaudiSeq2SeqTrainer(
568a598
>         gaudi_config=gaudi_config,<|MERGE_RESOLUTION|>--- conflicted
+++ resolved
@@ -1,6 +1,6 @@
 31,32d30
 < from datasets import DatasetDict, load_dataset
-<
+< 
 33a32
 > from datasets import DatasetDict, load_dataset
 41,43d39
@@ -10,23 +10,19 @@
 48a45,55
 > from optimum.habana import GaudiConfig, GaudiSeq2SeqTrainer, GaudiSeq2SeqTrainingArguments
 > from optimum.habana.utils import set_seed
->
->
+> 
+> 
 > try:
 >     from optimum.habana.utils import check_optimum_habana_min_version
 > except ImportError:
->
+> 
 >     def check_optimum_habana_min_version(*a, **b):
 >         return ()
->
+> 
 51c58,59
-<<<<<<< HEAD
-< check_min_version("4.45.0")
-=======
 < check_min_version("4.46.0.dev0")
->>>>>>> 19ad9e7d
 ---
-> check_min_version("4.43.0")
+> check_min_version("4.45.0")
 > check_optimum_habana_min_version("1.14.0.dev0")
 230a239,242
 >     label_features_max_length: int = field(
@@ -53,7 +49,7 @@
 >         cache_dir=model_args.cache_dir,
 >         token=model_args.token,
 >     )
->
+> 
 310a334
 >     mixed_precision = training_args.bf16 or gaudi_config.use_torch_autocast
 312,313c336,338
